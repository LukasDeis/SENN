--- conflicted
+++ resolved
@@ -5,8 +5,6 @@
 
 import numpy as np
 
-<<<<<<< HEAD
-=======
 class IdentityConceptizer(nn.Module):
     def __init__(self, **kwargs):
         """
@@ -30,7 +28,6 @@
             Unchanged input features (identical to x)
         """
         return x
->>>>>>> 931495c1
 
 class Conceptizer(nn.Module):
     def __init__(self):
