import torch
import torch.nn as nn
import torch.nn.functional as F

class SumAggregator(nn.Module):
    def __init__(self, num_classes, **kwargs):
        """Basic Sum Aggregator that joins the concepts and relevances by summing their products.
        """
        super().__init__()
        self.num_classes = num_classes

    def forward(self, concepts, relevances):#, num_concepts, num_classes):
        """Forward pass of Sum Aggregator.

        Aggregates concepts and relevances and returns the predictions for each class.

        Parameters
        ----------
        concepts : torch.Tensor
            Contains the output of the conceptizer with shape (BATCH, NUM_CONCEPTS, DIM_CONCEPT=1).
        relevances : torch.Tensor
            Contains the output of the parameterizer with shape (BATCH, NUM_CONCEPTS * NUM_CLASSES).
        num_concepts : int
            Number of concepts encoded by the Conceptizer.
        num_classes : int
            Number of output classes of the classifier.

        Returns
        -------
        class_predictions : torch.Tensor
            Predictions for each class.

        TODO add assertions for matching dimensions, maybe?
        """
        # relevances = relevances.view(-1, num_classes, num_concepts)

        aggregated = torch.bmm(relevances.permute(0, 2, 1), concepts).squeeze(-1)

<<<<<<< HEAD
        if self.num_classes == 1:
            class_predictions = torch.sigmoid(aggregated)
=======
        # TODO: do not check by converting to boolean
        if relevances.size(-1) == 1:
            class_predictions = torch.sigmoid(aggregated).squeeze(-1)
>>>>>>> f6eaa680
        else:
            class_predictions = F.log_softmax(aggregated, dim=1)
        return class_predictions.unsqueeze(-1) # add concept_dim = 1<|MERGE_RESOLUTION|>--- conflicted
+++ resolved
@@ -19,7 +19,7 @@
         concepts : torch.Tensor
             Contains the output of the conceptizer with shape (BATCH, NUM_CONCEPTS, DIM_CONCEPT=1).
         relevances : torch.Tensor
-            Contains the output of the parameterizer with shape (BATCH, NUM_CONCEPTS * NUM_CLASSES).
+            Contains the output of the parameterizer with shape (BATCH, NUM_CONCEPTS, NUM_CLASSES).
         num_concepts : int
             Number of concepts encoded by the Conceptizer.
         num_classes : int
@@ -28,22 +28,18 @@
         Returns
         -------
         class_predictions : torch.Tensor
-            Predictions for each class.
-
+            Predictions for each class, DIM_CONCEPT will be reduced
+            In our case, it will be squeezed since DIM_CONCEPT is always 1
+            (BATCH, NUM_CLASSES, DIM_CONCEPT=1)
+            
         TODO add assertions for matching dimensions, maybe?
         """
         # relevances = relevances.view(-1, num_classes, num_concepts)
 
         aggregated = torch.bmm(relevances.permute(0, 2, 1), concepts).squeeze(-1)
 
-<<<<<<< HEAD
         if self.num_classes == 1:
             class_predictions = torch.sigmoid(aggregated)
-=======
-        # TODO: do not check by converting to boolean
-        if relevances.size(-1) == 1:
-            class_predictions = torch.sigmoid(aggregated).squeeze(-1)
->>>>>>> f6eaa680
         else:
             class_predictions = F.log_softmax(aggregated, dim=1)
-        return class_predictions.unsqueeze(-1) # add concept_dim = 1+        return class_predictions